""" Dataset class for clouds segmentation. """
# standard library
import os
from os.path import join, dirname

# external
import numpy as np
from torch.utils.data import Dataset, DataLoader
import pandas as pd
from tqdm.notebook import tqdm

# local
from src.data.tiling import crop, pad, pad_with_mask, tile
from multiprocessing import Pool, cpu_count
from functools import partial

class CloudRawDataset(Dataset):
    def __init__(self, path_filelist, path_data, tile_size=None, crop_pad_mask='crop'):
        self.path_filelist = path_filelist
        self.path = path_data
        self.tile_size = tile_size
<<<<<<< HEAD
        self.crop_pad_mask = crop_pad_mask  # TODO unused
=======
        self.crop_pad_mask = crop_pad_mask
>>>>>>> 0bf21985
        try:
            self.images_filenames = pd.read_csv(path_filelist, header=None)[0].values
        except Exception as e:
            print(e)
            self.images_filenames = np.array([])
        # pre-load images and labels
        self.images = []
        self.labels = []
        for f in tqdm(self.images_filenames, desc=f'Loading: {path_filelist}'):
            x = np.load(join(path_data, 'subscenes', f))
            y = np.load(join(path_data, 'masks', f))
            x = x.transpose(2, 0, 1)  # HWC to CHW
            y = y.transpose(2, 0, 1)
            x = np.concatenate([x[:3], x[7:8]], axis=0)  # keep RGB + NIR channels (first 3 + 8th)
            # keep only labels cloudy and not cloudy
            y = y[1:2].astype(np.float32)  # cloudiness
            # y = np.concatenate([y[1:2], 1 - y[1:2]], axis=0)  # alternatively, if I decide for 2-class output (softmax)
            self.images.append(x)
            self.labels.append(y)
        # print(f'Dataset: {len(self.images)} samples')

        if tile_size is not None:
            self.crop_pad_mask = crop if crop_pad_mask == 'crop' else pad if crop_pad_mask == 'pad' else pad_with_mask
            self.tile_data(tile_size)
            # print(f'Dataset: {len(self.images)} tiles')

    # multiprocessing - unused
    """
<<<<<<< HEAD
    from multiprocessing import Pool, cpu_count
    with Pool() as p:
=======
    with ThreadPool() as p:
>>>>>>> 0bf21985
    self.images = p.map(self.load_x, self.images_filenames)
    self.labels = p.map(self.load_y, self.images_filenames)
    """
    def load_x(self, f):
        x = np.load(join(self.path, 'subscenes', f))
        x = x.transpose(2, 0, 1)  # HWC to CHW
        x = np.concatenate([x[:3], x[7:8]], axis=0)  # keep RGB + NIR channels (first 3 + 8th)
        return x

    def load_y(self, f):
        y = np.load(join(self.path, 'masks', f))
        y = y.transpose(2, 0, 1)
        y = y[1:2].astype(np.float32)  # cloudiness
        return y

    def tile_data(self, tile_size):
        """ Cut images into tiles. 
        
        (C, N*H, N*W) -> (N*N, C, H, W)
        - keeping only full tiles
        - no overlap
        - assume square inputs of same shape, larger than tile_size
        - intermediate channel transpose back and forth (temporarily reverts work from constructor)
        """
        images = []
        labels = []
        def process(x):
            x = crop(x, tile_size)  # crop/pad/pad_with_mask
            x = tile(x, tile_size)
            return x

        for x, y in tqdm(zip(self.images, self.labels), total=len(self.images), desc='Tiling data'):
            images.extend(process(x))
            labels.extend(process(y))

        self.images = images
        self.labels = labels

    def __len__(self):
        return len(self.images_filenames)

    def __getitem__(self, index):
        x = self.images[index]
        if x.shape[0] == 5:
            pad_mask = x[4:5]
            x = x[:4]
        else: 
            pad_mask = np.ones((1, x.shape[1], x.shape[2]), dtype=np.float32)
        y = self.labels[index]
        return {'image': x, 'label': y, 'pad_mask': pad_mask}
    
    def save_processed(self, path_save):
        """ Save processed dataset to disk. """
        os.makedirs(dirname(path_save), exist_ok=True)
        np.savez(path_save, images=self.images, labels=self.labels)
    
class CloudProcessedDataset(CloudRawDataset):
    def __init__(self, path_data, **kwargs):
        if len(kwargs) > 0:
            print(f'Ignoring dataset args: {kwargs}')
        # load npz with images and labels
        data = np.load(path_data)
        self.images = data['images']
        self.labels = data['labels']
<<<<<<< HEAD
        self.tile_size = None  # TODO unused, can't tell that from npz
=======
        self.tile_size = None
>>>>>>> 0bf21985
        self.crop_pad_mask = 'crop'
        if self.images[0].shape[0] == 5:
            self.crop_pad_mask = 'pad_with_mask'


def get_loaders(dir_data, tile_size=None, crop_pad_mask='crop', **loader_kwargs):
    """ Dataset-loading wrapper - get train/val/test DataLoaders. """
    # TODO seed for workers
    shuffle_train = loader_kwargs.pop('shuffle', True)
    path_filelist_train = join(dir_data, 'filelists', 'train.csv')
    path_filelist_val = join(dir_data, 'filelists', 'val.csv')
    path_filelist_test = join(dir_data, 'filelists', 'test.csv')
    dataset_kwargs = {'path_data': dir_data, 'tile_size': tile_size, 'crop_pad_mask': crop_pad_mask}
    dataset_train = CloudRawDataset(path_filelist_train, **dataset_kwargs)
    dataset_val = CloudRawDataset(path_filelist_val, **dataset_kwargs)
    dataset_test = CloudRawDataset(path_filelist_test, **dataset_kwargs)
    loader_train = DataLoader(dataset_train, shuffle=shuffle_train, **loader_kwargs)
    loader_valid = DataLoader(dataset_val, **loader_kwargs)
    loader_test = DataLoader(dataset_test, **loader_kwargs)
    return {'train': loader_train, 'val': loader_valid, 'test': loader_test}

def get_loaders_processed(dir_data_processed, **loader_kwargs):
    if 'tile_size' in loader_kwargs or 'crop_pad_mask' in loader_kwargs:
        print(f'Ignoring dataset args: {loader_kwargs}')
    dataset_train = CloudProcessedDataset(join(dir_data_processed, 'train.npz'))
    dataset_val = CloudProcessedDataset(join(dir_data_processed, 'val.npz'))
    dataset_test = CloudProcessedDataset(join(dir_data_processed, 'test.npz'))
    loader_train = DataLoader(dataset_train, shuffle=True, **loader_kwargs)
    loader_valid = DataLoader(dataset_val, **loader_kwargs)
    loader_test = DataLoader(dataset_test, **loader_kwargs)
    return {'train': loader_train, 'val': loader_valid, 'test': loader_test}<|MERGE_RESOLUTION|>--- conflicted
+++ resolved
@@ -1,12 +1,13 @@
 """ Dataset class for clouds segmentation. """
 # standard library
 import os
-from os.path import join, dirname
+from os.path import join, dirname, dirname
 
 # external
 import numpy as np
 from torch.utils.data import Dataset, DataLoader
 import pandas as pd
+from tqdm.notebook import tqdm
 from tqdm.notebook import tqdm
 
 # local
@@ -17,13 +18,10 @@
 class CloudRawDataset(Dataset):
     def __init__(self, path_filelist, path_data, tile_size=None, crop_pad_mask='crop'):
         self.path_filelist = path_filelist
+        self.path_filelist = path_filelist
         self.path = path_data
         self.tile_size = tile_size
-<<<<<<< HEAD
         self.crop_pad_mask = crop_pad_mask  # TODO unused
-=======
-        self.crop_pad_mask = crop_pad_mask
->>>>>>> 0bf21985
         try:
             self.images_filenames = pd.read_csv(path_filelist, header=None)[0].values
         except Exception as e:
@@ -32,6 +30,7 @@
         # pre-load images and labels
         self.images = []
         self.labels = []
+        for f in tqdm(self.images_filenames, desc=f'Loading: {path_filelist}'):
         for f in tqdm(self.images_filenames, desc=f'Loading: {path_filelist}'):
             x = np.load(join(path_data, 'subscenes', f))
             y = np.load(join(path_data, 'masks', f))
@@ -52,12 +51,8 @@
 
     # multiprocessing - unused
     """
-<<<<<<< HEAD
     from multiprocessing import Pool, cpu_count
     with Pool() as p:
-=======
-    with ThreadPool() as p:
->>>>>>> 0bf21985
     self.images = p.map(self.load_x, self.images_filenames)
     self.labels = p.map(self.load_y, self.images_filenames)
     """
@@ -112,6 +107,7 @@
     def save_processed(self, path_save):
         """ Save processed dataset to disk. """
         os.makedirs(dirname(path_save), exist_ok=True)
+        os.makedirs(dirname(path_save), exist_ok=True)
         np.savez(path_save, images=self.images, labels=self.labels)
     
 class CloudProcessedDataset(CloudRawDataset):
@@ -122,11 +118,7 @@
         data = np.load(path_data)
         self.images = data['images']
         self.labels = data['labels']
-<<<<<<< HEAD
         self.tile_size = None  # TODO unused, can't tell that from npz
-=======
-        self.tile_size = None
->>>>>>> 0bf21985
         self.crop_pad_mask = 'crop'
         if self.images[0].shape[0] == 5:
             self.crop_pad_mask = 'pad_with_mask'
@@ -136,6 +128,7 @@
     """ Dataset-loading wrapper - get train/val/test DataLoaders. """
     # TODO seed for workers
     shuffle_train = loader_kwargs.pop('shuffle', True)
+    shuffle_train = loader_kwargs.pop('shuffle', True)
     path_filelist_train = join(dir_data, 'filelists', 'train.csv')
     path_filelist_val = join(dir_data, 'filelists', 'val.csv')
     path_filelist_test = join(dir_data, 'filelists', 'test.csv')
@@ -143,6 +136,7 @@
     dataset_train = CloudRawDataset(path_filelist_train, **dataset_kwargs)
     dataset_val = CloudRawDataset(path_filelist_val, **dataset_kwargs)
     dataset_test = CloudRawDataset(path_filelist_test, **dataset_kwargs)
+    loader_train = DataLoader(dataset_train, shuffle=shuffle_train, **loader_kwargs)
     loader_train = DataLoader(dataset_train, shuffle=shuffle_train, **loader_kwargs)
     loader_valid = DataLoader(dataset_val, **loader_kwargs)
     loader_test = DataLoader(dataset_test, **loader_kwargs)
